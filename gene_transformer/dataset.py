--- conflicted
+++ resolved
@@ -134,17 +134,9 @@
                 padding="max_length",
                 return_tensors="np",
             )
-<<<<<<< HEAD
+
             for field in ["input_ids", "attention_mask"]:
                 fields[field].append(batch_encoding[field].astype(np.int8))
-=======
-            # Squeeze so that batched tensors end up with (batch_size, seq_length)
-            # instead of (batch_size, 1, seq_length)
-            fields["input_ids"].append(batch_encoding["input_ids"].astype(np.int8))
-            fields["attention_mask"].append(
-                batch_encoding["attention_mask"].astype(np.int8)
-            )
->>>>>>> 84367e7b
             fields["id"].append(seq_record.id)
             fields["description"].append(seq_record.description)
             fields["sequence"].append(str(seq_record.seq).upper())
