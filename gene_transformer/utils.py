from Bio import SeqIO  # type: ignore[import]
from Bio.Seq import Seq  # type: ignore[import]
from Bio.SeqRecord import SeqRecord  # type: ignore[import]
import torch
from transformers import PreTrainedTokenizerFast, StoppingCriteria
from typing import List

# from config import ModelSettings
# from model import DNATransform


# global variables
stop_codons = set("TAA", "TAG", "TGA")
<<<<<<< HEAD


class FoundStopCodonCriteria(StoppingCriteria):
    def __init__(self, tokenizer: PreTrainedTokenizerFast) -> None:
        self.tokenizer = tokenizer
        self.stop_set = set()

    def __call__(
        self, input_ids: torch.LongTensor, scores: torch.FloatTensor, **kwargs
    ) -> bool:
        print(f"StoppingCriteria: {input_ids.shape}")
        codons = self.tokenizer.batch_decode(input_ids[:, -1], skip_special_tokens=True)
        # codons = [
        #     self.tokenizer.decode(input_ids[i, -1], skip_special_tokens=True)
        #     for i in input_ids
        # ]

        for i, codon in enumerate(codons):
            if i not in self.stop_set and codon in stop_codons:
                self.stop_set.add(i)

        # If each sequence in the batch has seen a stop codon
        return len(self.stop_set) == input_ids.shape[0]


def generate_dna_to_stop(
    model: torch.nn.Module,
    tokenizer: PreTrainedTokenizerFast,
    max_length: int = 1024,
=======

def generate_dna_to_stop(
    model: torch.nn.Module,
    fast_tokenizer: PreTrainedTokenizerFast,
    max_length: int = 512,
>>>>>>> 6e937568
    top_k: int = 50,
    top_p: float = 0.95,
    num_seqs: int = 5,
    biopy_seq: bool = False,
):
<<<<<<< HEAD
    # List of output sequences stored as tokens
    import time

    start = time.time()
    output = model.generate(
        tokenizer.encode("ATG", return_tensors="pt").cuda(),
        max_length=max_length,
        do_sample=True,
        top_k=top_k,
        top_p=top_p,
        num_return_sequences=num_seqs,
        stopping_criteria=FoundStopCodonCriteria(tokenizer),
    )
    print("StoppingCriteria time:", time.time() - start)
=======
    # generate the tokenized output
>>>>>>> 6e937568
    output = model.generate(
        tokenizer.encode("ATG", return_tensors="pt").cuda(),
        max_length=max_length,
        do_sample=True,
        top_k=top_k,
        top_p=top_p,
        num_return_sequences=num_seqs,
    )
<<<<<<< HEAD
    print()

    # Decode tokens to codon strings
    seqs = tokenizer.batch_decode(output, skip_special_tokens=True)
    # seqs = [tokenizer.decode(i, skip_special_tokens=True) for i in output]
=======
    # convert from tokens to string
    seqs = [fast_tokenizer.decode(i, skip_special_tokens=True) for i in output]
>>>>>>> 6e937568
    seq_strings = []
    for s in seqs:
        # break into codons
        dna = s.split(" ")
        # iterate through until you reach a stop codon
        for n, i in enumerate(dna):
            if i in stop_codons:
                break
        # get the open reading frame
        to_stop = dna[:n+1]
        # create the string and append to list
        seq_strings.append("".join(to_stop))
    # convert to biopython objects if requested
    if biopy_seq:
        seq_strings = [Seq(s) for s in seq_strings]
    return seq_strings


def seqs_to_fasta(seqs: List[Seq], file_name: str):
    records = [
        SeqRecord(
            seq,
            id="MDH_SyntheticSeq_{}".format(i),
            name="MDH_sequence",
            description="synthetic malate dehydrogenase",
        )
        for i, seq in enumerate(seqs)
    ]

    SeqIO.write(records, file_name, "fasta")


def generate_fasta_file(
    file_name,
    model,
<<<<<<< HEAD
    tokenizer,
    max_length: int = 1024,
=======
    fast_tokenizer,
    max_length: int = 512,
>>>>>>> 6e937568
    top_k: int = 50,
    top_p: float = 0.95,
    num_seqs: int = 5,
    translate_to_protein: bool = False,
):
    # generate seq objects
    generated = generate_dna_to_stop(
        model,
        tokenizer,
        max_length=max_length,
        top_k=top_k,
        top_p=top_p,
        num_seqs=num_seqs,
        biopy_seq=True,
    )
    if translate_to_protein:
        generated = [s.translate() for s in generated]
    # generate seq records
    seqs_to_fasta(generated, file_name)<|MERGE_RESOLUTION|>--- conflicted
+++ resolved
@@ -11,7 +11,6 @@
 
 # global variables
 stop_codons = set("TAA", "TAG", "TGA")
-<<<<<<< HEAD
 
 
 class FoundStopCodonCriteria(StoppingCriteria):
@@ -40,24 +39,17 @@
 def generate_dna_to_stop(
     model: torch.nn.Module,
     tokenizer: PreTrainedTokenizerFast,
-    max_length: int = 1024,
-=======
-
-def generate_dna_to_stop(
-    model: torch.nn.Module,
-    fast_tokenizer: PreTrainedTokenizerFast,
     max_length: int = 512,
->>>>>>> 6e937568
     top_k: int = 50,
     top_p: float = 0.95,
     num_seqs: int = 5,
     biopy_seq: bool = False,
 ):
-<<<<<<< HEAD
     # List of output sequences stored as tokens
     import time
 
     start = time.time()
+    # generate the tokenized output
     output = model.generate(
         tokenizer.encode("ATG", return_tensors="pt").cuda(),
         max_length=max_length,
@@ -67,10 +59,8 @@
         num_return_sequences=num_seqs,
         stopping_criteria=FoundStopCodonCriteria(tokenizer),
     )
-    print("StoppingCriteria time:", time.time() - start)
-=======
-    # generate the tokenized output
->>>>>>> 6e937568
+    print(f"StoppingCriteria time: {time.time() - start}")
+    start = time.time()
     output = model.generate(
         tokenizer.encode("ATG", return_tensors="pt").cuda(),
         max_length=max_length,
@@ -79,16 +69,12 @@
         top_p=top_p,
         num_return_sequences=num_seqs,
     )
-<<<<<<< HEAD
-    print()
+    print(f"NoneStoppingCriteria time: {time.time() - start}")
 
     # Decode tokens to codon strings
     seqs = tokenizer.batch_decode(output, skip_special_tokens=True)
     # seqs = [tokenizer.decode(i, skip_special_tokens=True) for i in output]
-=======
     # convert from tokens to string
-    seqs = [fast_tokenizer.decode(i, skip_special_tokens=True) for i in output]
->>>>>>> 6e937568
     seq_strings = []
     for s in seqs:
         # break into codons
@@ -98,7 +84,7 @@
             if i in stop_codons:
                 break
         # get the open reading frame
-        to_stop = dna[:n+1]
+        to_stop = dna[: n + 1]
         # create the string and append to list
         seq_strings.append("".join(to_stop))
     # convert to biopython objects if requested
@@ -124,13 +110,8 @@
 def generate_fasta_file(
     file_name,
     model,
-<<<<<<< HEAD
     tokenizer,
-    max_length: int = 1024,
-=======
-    fast_tokenizer,
     max_length: int = 512,
->>>>>>> 6e937568
     top_k: int = 50,
     top_p: float = 0.95,
     num_seqs: int = 5,
